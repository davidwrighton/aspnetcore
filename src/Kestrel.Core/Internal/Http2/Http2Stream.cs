--- conflicted
+++ resolved
@@ -68,9 +68,6 @@
         internal bool RstStreamReceived => (_completionState & StreamCompletionFlags.RstStreamReceived) == StreamCompletionFlags.RstStreamReceived;
         internal bool IsDraining => (_completionState & StreamCompletionFlags.Draining) == StreamCompletionFlags.Draining;
 
-<<<<<<< HEAD
-        public override bool IsUpgradableRequest => false;
-
         public bool ReceivedEmptyRequestBody
         {
             get
@@ -82,8 +79,6 @@
             }
         }
 
-=======
->>>>>>> 2b87e7be
         protected override void OnReset()
         {
             ResetHttp2Features();
