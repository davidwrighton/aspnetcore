<Project Sdk="Microsoft.NET.Sdk">

  <PropertyGroup>
    <TargetFrameworks>netcoreapp2.2;net461</TargetFrameworks>
    <DefineConstants Condition="$([MSBuild]::IsOSPlatform('OSX'))">$(DefineConstants);MACOS</DefineConstants>
    <ServerGarbageCollection>true</ServerGarbageCollection>
    <!-- Put this project into its own test group to avoid running parallel with other test projects. Libuv does not play nice with other test assemblies. -->
    <TestGroupName>Libuv.FunctionalTests</TestGroupName>
  </PropertyGroup>

  <ItemGroup>
    <Compile Include="..\FunctionalTests\**\*.cs" />
    <Compile Include="$(KestrelSharedSourceRoot)test\*.cs" LinkBase="shared" />
    <Compile Include="$(KestrelSharedSourceRoot)test\TransportTestHelpers\*.cs" LinkBase="shared\TransportTestHelpers" />
    <Content Include="$(KestrelSharedSourceRoot)test\TestCertificates\*.pfx" LinkBase="shared\TestCertificates" CopyToOutputDirectory="PreserveNewest" />
  </ItemGroup>

  <ItemGroup>
    <Reference Include="Microsoft.AspNetCore.Http.Abstractions" />
    <Reference Include="Microsoft.AspNetCore.Server.Kestrel.Https" />
    <Reference Include="Microsoft.AspNetCore.Server.Kestrel.Transport.Libuv" />
    <Reference Include="Microsoft.AspNetCore.Server.Kestrel" />
<<<<<<< HEAD
    <Reference Include="Microsoft.Internal.AspNetCore.H2Spec.All" />
=======
    <Reference Include="Microsoft.AspNetCore.Server.Kestrel.Core" />
>>>>>>> 973b4b2f
    <Reference Include="Newtonsoft.Json" />
    <Reference Include="System.Net.Http.WinHttpHandler" />
  </ItemGroup>

</Project><|MERGE_RESOLUTION|>--- conflicted
+++ resolved
@@ -20,11 +20,8 @@
     <Reference Include="Microsoft.AspNetCore.Server.Kestrel.Https" />
     <Reference Include="Microsoft.AspNetCore.Server.Kestrel.Transport.Libuv" />
     <Reference Include="Microsoft.AspNetCore.Server.Kestrel" />
-<<<<<<< HEAD
     <Reference Include="Microsoft.Internal.AspNetCore.H2Spec.All" />
-=======
     <Reference Include="Microsoft.AspNetCore.Server.Kestrel.Core" />
->>>>>>> 973b4b2f
     <Reference Include="Newtonsoft.Json" />
     <Reference Include="System.Net.Http.WinHttpHandler" />
   </ItemGroup>
